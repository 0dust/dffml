--- conflicted
+++ resolved
@@ -5,13 +5,6 @@
 import json
 import contextlib
 
-<<<<<<< HEAD
-from dffml.record import Record
-from dffml.base import config
-from dffml.df.types import Definition, Operation, DataFlow, Input
-from dffml.df.base import op
-=======
->>>>>>> ff314e96
 from dffml.cli.cli import CLI
 from dffml.util.asynctestcase import IntegrationCLITestCase
 
