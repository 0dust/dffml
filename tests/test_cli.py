--- conflicted
+++ resolved
@@ -10,13 +10,8 @@
 from unittest.mock import patch
 from typing import List, AsyncIterator
 
-<<<<<<< HEAD
 from dffml.record import Record
-from dffml.feature import Feature, Features, DefFeature
-=======
-from dffml.repo import Repo
 from dffml.feature import Feature, Features
->>>>>>> ff314e96
 from dffml.source.source import Sources
 from dffml.source.file import FileSourceConfig
 from dffml.source.json import JSONSource
