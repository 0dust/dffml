--- conflicted
+++ resolved
@@ -29,10 +29,7 @@
 - Documented style for imports.
 - Documented use of numpy docstrings.
 ### Changed
-<<<<<<< HEAD
-=======
 - All instances of `src_url` changed to `key`.
->>>>>>> 3b433ace
 - Moved from tensorflow 1 to tensorflow 2.
 - `readonly` parameter in source config is now changed to `readwrite`.
 - `predict` parameter of all model config classes has been changed from `str` to `Feature`.
