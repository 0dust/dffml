# SPDX-License-Identifier: MIT
# Copyright (c) 2019 Intel Corporation
"""
Description of what this model does
"""
import os
import sys
import ast
import inspect
import dataclasses
from collections import namedtuple
from typing import Dict, Optional, Tuple, Type, Any

from sklearn.neural_network import MLPClassifier
from sklearn.neighbors import KNeighborsClassifier
from sklearn.svm import SVC
from sklearn.gaussian_process import (
    GaussianProcessClassifier,
    GaussianProcessRegressor,
)
from sklearn.tree import DecisionTreeClassifier, DecisionTreeRegressor
from sklearn.ensemble import (
    RandomForestClassifier,
    AdaBoostClassifier,
    GradientBoostingClassifier,
    ExtraTreesClassifier,
    BaggingClassifier,
)
from sklearn.naive_bayes import GaussianNB, BernoulliNB, MultinomialNB
from sklearn.discriminant_analysis import (
    QuadraticDiscriminantAnalysis,
    LinearDiscriminantAnalysis,
)
from sklearn.linear_model import (
    LinearRegression,
    LogisticRegression,
    ElasticNet,
    BayesianRidge,
    Lasso,
    ARDRegression,
    RANSACRegressor,
    OrthogonalMatchingPursuit,
    Lars,
    Ridge,
)
from sklearn.cluster import (
    KMeans,
    Birch,
    MiniBatchKMeans,
    AffinityPropagation,
    MeanShift,
    SpectralClustering,
    AgglomerativeClustering,
    OPTICS,
)


from dffml.base import make_config, field
from dffml.util.cli.arg import Arg
from dffml.util.entrypoint import entrypoint
from dffml_model_scikit.scikit_base import (
    Scikit,
    ScikitContext,
    ScikitUnsprvised,
    ScikitContextUnsprvised,
)
<<<<<<< HEAD

=======
>>>>>>> df89ae80
from dffml.feature.feature import Feature, Features
from dffml.util.cli.parser import list_action


def applicable_features(self, features):
    usable = []
    for feature in features:
        if feature.dtype() != int and feature.dtype() != float:
            raise ValueError("Models only supports int or float feature")
        if feature.length() != 1:
            raise ValueError(
                "Models only supports single values (non-matrix / array)"
            )
        usable.append(feature.NAME)
    return sorted(usable)


# TODO modify config_get to raise an error if NoDefaultValue would be the return
# value of config_get
class NoDefaultValue:
    pass


class ParameterNotInDocString(Exception):
    """
    Raised when a scikit class has a parameter in its ``__init__`` which was not
    present in it's docstring. Therefore we have no typing information for it.
    """


def scikit_get_default(type_str):
    if not "default" in type_str:
        return dataclasses.MISSING
    type_str = type_str[type_str.index("default") :]
    type_str = type_str.replace("default", "")
    type_str = type_str.replace(")", "")
    type_str = type_str.replace("=", "")
    type_str = type_str.replace('"', "")
    type_str = type_str.replace("'", "")
    type_str = type_str.strip()
    if type_str == "None":
        return None
    return type_str


SCIKIT_DOCS_TYPE_MAP = {
    "int": int,
    "integer": int,
    "str": str,
    "string": str,
    "float": float,
    "dict": dict,
    "bool": bool,
}


def scikit_doc_to_field(type_str, param):
    default = param.default
    if default is inspect.Parameter.empty:
        default = scikit_get_default(type_str)

    type_cls = Any

    # Set of choices
    if "{'" in type_str and "'}" in type_str:
        type_cls = str
    elif "{" in type_str and "}" in type_str:
        type_cls = int
        if "." in type_str:
            type_cls = float
    else:
        type_split = list(
            map(lambda x: x.lower(), type_str.replace(",", "").split())
        )
        for scikit_type_name, python_type in SCIKIT_DOCS_TYPE_MAP.items():
            if scikit_type_name in type_split:
                type_cls = python_type

    if type_cls == Any and default != None:
        type_cls = type(default)

    return type_cls, field(type_str, default=default)


def mkscikit_config_cls(
    name: str,
    cls: Type,
    properties: Optional[Dict[str, Tuple[Type, field]]] = None,
):
    """
    Given a scikit class, read its docstring and ``__init__`` parameters to
    generate a config class with properties containing the correct types,
    and default values.
    """
    if properties is None:
        properties = {}

    parameters = inspect.signature(cls).parameters
    docstring = inspect.getdoc(cls)
    docparams = {}

    # Parse parameters and their datatypes from docstring
    last_param_name = None
    for line in docstring.split("\n"):
        if not ":" in line:
            continue
        param_name, dtypes = line.split(":", maxsplit=1)
        param_name = param_name.strip()
        dtypes = dtypes.strip()
        if not param_name in parameters or param_name in docparams:
            continue
        docparams[param_name] = dtypes
        last_param_name = param_name

    # Ensure all required parameters are present in docstring
    for param_name, param in parameters.items():
        if param_name in ["args", "kwargs"]:
            continue
        if not param_name in docparams:
            raise ParameterNotInDocString(
                f"{param_name} for {cls.__qualname__}"
            )
        properties[param_name] = scikit_doc_to_field(
            docparams[param_name], param
        )

    return make_config(
        name, [tuple([key] + list(value)) for key, value in properties.items()]
    )


supervised_estimators = ["classifier", "regressor"]
unsupervised_estimators = ["clusterer"]
for entry_point_name, name, cls, applicable_features_function in [
    (
        "scikitknn",
        "KNeighborsClassifier",
        KNeighborsClassifier,
        applicable_features,
    ),
    (
        "scikitadaboost",
        "AdaBoostClassifier",
        AdaBoostClassifier,
        applicable_features,
    ),
    ("scikitsvc", "SVC", SVC, applicable_features),
    (
        "scikitgpc",
        "GaussianProcessClassifier",
        GaussianProcessClassifier,
        applicable_features,
    ),
    (
        "scikitdtc",
        "DecisionTreeClassifier",
        DecisionTreeClassifier,
        applicable_features,
    ),
    (
        "scikitrfc",
        "RandomForestClassifier",
        RandomForestClassifier,
        applicable_features,
    ),
    ("scikitmlp", "MLPClassifier", MLPClassifier, applicable_features),
    ("scikitgnb", "GaussianNB", GaussianNB, applicable_features),
    (
        "scikitqda",
        "QuadraticDiscriminantAnalysis",
        QuadraticDiscriminantAnalysis,
        applicable_features,
    ),
    ("scikitlr", "LinearRegression", LinearRegression, applicable_features,),
    (
        "scikitlor",
        "LogisticRegression",
        LogisticRegression,
        applicable_features,
    ),
    (
        "scikitgbc",
        "GradientBoostingClassifier",
        GradientBoostingClassifier,
        applicable_features,
    ),
    (
        "scikitetc",
        "ExtraTreesClassifier",
        ExtraTreesClassifier,
        applicable_features,
    ),
    (
        "scikitbgc",
        "BaggingClassifier",
        BaggingClassifier,
        applicable_features,
    ),
    ("scikiteln", "ElasticNet", ElasticNet, applicable_features),
    ("scikitbyr", "BayesianRidge", BayesianRidge, applicable_features,),
    ("scikitlas", "Lasso", Lasso, applicable_features,),
    ("scikitard", "ARDRegression", ARDRegression, applicable_features,),
    ("scikitrsc", "RANSACRegressor", RANSACRegressor, applicable_features,),
    ("scikitbnb", "BernoulliNB", BernoulliNB, applicable_features),
    ("scikitmnb", "MultinomialNB", MultinomialNB, applicable_features),
    (
        "scikitlda",
        "LinearDiscriminantAnalysis",
        LinearDiscriminantAnalysis,
        applicable_features,
    ),
    (
        "scikitdtr",
        "DecisionTreeRegressor",
        DecisionTreeRegressor,
        applicable_features,
    ),
    (
        "scikitgpr",
        "GaussianProcessRegressor",
        GaussianProcessRegressor,
        applicable_features,
    ),
    (
        "scikitomp",
        "OrthogonalMatchingPursuit",
        OrthogonalMatchingPursuit,
        applicable_features,
    ),
    ("scikitridge", "Ridge", Ridge, applicable_features,),
    ("scikitlars", "Lars", Lars, applicable_features,),
    ("scikitkmeans", "KMeans", KMeans, applicable_features),
    ("scikitbirch", "Birch", Birch, applicable_features),
    (
        "scikitmbkmeans",
        "MiniBatchKMeans",
        MiniBatchKMeans,
        applicable_features,
    ),
    (
        "scikitap",
        "AffinityPropagation",
        AffinityPropagation,
        applicable_features,
    ),
    ("scikims", "MeanShift", MeanShift, applicable_features),
    (
        "scikitsc",
        "SpectralClustering",
        SpectralClustering,
        applicable_features,
    ),
    (
        "scikitac",
        "AgglomerativeClustering",
        AgglomerativeClustering,
        applicable_features,
    ),
    ("scikitoptics", "OPTICS", OPTICS, applicable_features),
]:
    estimator_type = cls._estimator_type
    config_fields = dict()
    if estimator_type in supervised_estimators:
        parentContext = ScikitContext
        parentModel = Scikit
        config_fields["predict"] = (
<<<<<<< HEAD
            Feature,
=======
            str,
>>>>>>> df89ae80
            field("Label or the value to be predicted"),
        )
    elif estimator_type in unsupervised_estimators:
        parentContext = ScikitContextUnsprvised
        parentModel = ScikitUnsprvised
        config_fields["tcluster"] = (
<<<<<<< HEAD
            Feature,
=======
            str,
>>>>>>> df89ae80
            field(
                "True cluster labelfor evaluating clustering models",
                default=None,
            ),
        )
    dffml_config = mkscikit_config_cls(
        name + "ModelConfig",
        cls,
        properties={
            **{
                "directory": (
                    str,
                    field(
                        "Directory where state should be saved",
                        default=os.path.join(
                            os.path.expanduser("~"),
                            ".cache",
                            "dffml",
                            f"scikit-{entry_point_name}",
                        ),
                    ),
                ),
                "features": (Features, field("Features to train on")),
            },
            **config_fields,
        },
    )

    dffml_cls_ctx = type(
        name + "ModelContext",
        (parentContext,),
        {"applicable_features": applicable_features_function},
    )

    dffml_cls = type(
        name + "Model",
        (parentModel,),
        {
            "CONFIG": dffml_config,
            "CONTEXT": dffml_cls_ctx,
            "SCIKIT_MODEL": cls,
        },
    )
    # Add the ENTRY_POINT_ORIG_LABEL
    dffml_cls = entrypoint(entry_point_name)(dffml_cls)

    setattr(sys.modules[__name__], dffml_config.__qualname__, dffml_config)
    setattr(sys.modules[__name__], dffml_cls_ctx.__qualname__, dffml_cls_ctx)
    setattr(sys.modules[__name__], dffml_cls.__qualname__, dffml_cls)<|MERGE_RESOLUTION|>--- conflicted
+++ resolved
@@ -64,10 +64,6 @@
     ScikitUnsprvised,
     ScikitContextUnsprvised,
 )
-<<<<<<< HEAD
-
-=======
->>>>>>> df89ae80
 from dffml.feature.feature import Feature, Features
 from dffml.util.cli.parser import list_action
 
@@ -334,22 +330,14 @@
         parentContext = ScikitContext
         parentModel = Scikit
         config_fields["predict"] = (
-<<<<<<< HEAD
             Feature,
-=======
-            str,
->>>>>>> df89ae80
             field("Label or the value to be predicted"),
         )
     elif estimator_type in unsupervised_estimators:
         parentContext = ScikitContextUnsprvised
         parentModel = ScikitUnsprvised
         config_fields["tcluster"] = (
-<<<<<<< HEAD
             Feature,
-=======
-            str,
->>>>>>> df89ae80
             field(
                 "True cluster labelfor evaluating clustering models",
                 default=None,
