--- conflicted
+++ resolved
@@ -7,18 +7,6 @@
 import numpy as np
 import tensorflow as tf
 import tensorflow_hub as hub
-<<<<<<< HEAD
-from tensorflow.keras import backend as K
-
-from dffml.feature import Features
-from dffml.model.accuracy import Accuracy
-from dffml.source.source import Sources
-from dffml.util.entrypoint import entrypoint
-from dffml.base import BaseConfig, config, field
-from dffml.feature.feature import Feature, Features
-from dffml.model.model import ModelConfig, ModelContext, Model
-=======
->>>>>>> ff314e96
 
 from .tfhub_utils import FullTokenizer
 
