--- conflicted
+++ resolved
@@ -4,12 +4,8 @@
 from typing import Type
 
 import numpy as np
-<<<<<<< HEAD
-from dffml.record import Record, RecordData
-=======
 
-from dffml.repo import Repo
->>>>>>> ff314e96
+from dffml.record import Record
 from dffml.source.source import Sources
 from dffml.source.memory import MemorySource, MemorySourceConfig
 from dffml.util.cli.arg import parse_unknown
