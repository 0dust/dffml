--- conflicted
+++ resolved
@@ -37,11 +37,7 @@
       fail-fast: false
       max-parallel: 40
       matrix:
-<<<<<<< HEAD
-        plugin: [., examples/shouldi, model/tensorflow, model/scratch, model/scikit, model/vowpalWabbit, source/mysql, feature/git, feature/auth, service/http, config/yaml]
-=======
-        plugin: [., examples/shouldi, model/tensorflow, model/tensorflow_hub, model/scratch, model/scikit, source/mysql, feature/git, feature/auth, service/http, config/yaml]
->>>>>>> 90aac1ce
+        plugin: [., examples/shouldi, model/tensorflow, model/tensorflow_hub, model/scratch, model/scikit, model/vowpalWabbit, source/mysql, feature/git, feature/auth, service/http, config/yaml]
         python-version: [3.7]
 
     steps:
