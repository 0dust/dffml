--- conflicted
+++ resolved
@@ -77,9 +77,8 @@
             embeddings = results[get_embedding.op.outputs["embedding"].name]
             self.assertEqual(max_sentence_len, len(embeddings))
             self.assertEqual(
-<<<<<<< HEAD
-                embeddings[randint(0, len(input_sentence.split()) - 1)].shape,
-                embeddings[randint(0, len(input_sentence.split()) - 1)].shape,
+                embeddings[randint(0, max_sentence_len - 1)].shape,
+                embeddings[randint(0, max_sentence_len - 1)].shape,
             )
 
     async def test_pos_tagger(self):
@@ -284,8 +283,4 @@
             self.assertEqual(len(vectors[0]), len(unique_tokens))
             self.assertEqual(
                 set(features).intersection(set(unique_tokens)), set(features)
-=======
-                embeddings[randint(0, max_sentence_len - 1)].shape,
-                embeddings[randint(0, max_sentence_len - 1)].shape,
->>>>>>> c3e6fb25
             )