# SPDX-License-Identifier: MIT
# Copyright (c) 2019 Intel Corporation
"""
Command line interface evaluates packages given their source URLs
"""
import pdb
import pkg_resources

from ..version import VERSION
<<<<<<< HEAD
from ..base import BaseConfig
from ..record import Record
from ..port import Port
from ..feature import Feature, Features, Data
from ..source.source import BaseSource, Sources, SubsetSources
from ..model import Model
from ..config.config import BaseConfigLoader
from ..config.json import JSONConfigLoader
from ..df.types import Input, Operation, DataFlow
from ..df.base import StringInputSetContext
from ..df.memory import MemoryInputSet, MemoryInputSetConfig
from ..util.entrypoint import load
=======
from ..repo import Repo
from ..source.source import BaseSource
>>>>>>> ff314e96
from ..util.packaging import is_develop
from ..util.cli.arg import Arg
from ..util.cli.cmd import CMD
from ..util.cli.cmds import (
    SourcesCMD,
    PortCMD,
    KeysCMD,
)

from .dataflow import Dataflow
from .config import Config
from .ml import Train, Accuracy, Predict
from .list import List


class Version(CMD):
    """
    Print version and installed dffml packages
    """

    async def run(self):
        self.logger.debug("Reporting version")
        devmode = is_develop("dffml")
        print(f"dffml version {VERSION} (devmode: {str(devmode)})")


class Edit(SourcesCMD, KeysCMD):
    """
    Edit each specified record
    """

    async def run(self):
        async with self.sources as sources:
            async with sources() as sctx:
                for key in self.keys:
                    record = await sctx.record(key)
                    pdb.set_trace()
                    await sctx.update(record)


class Merge(CMD):
    """
    Merge record data between sources
    """

    arg_dest = Arg(
        "dest", help="Sources merge records into", type=BaseSource.load_labeled
    )
    arg_src = Arg(
        "src",
        help="Sources to pull records from",
        type=BaseSource.load_labeled,
    )

    async def run(self):
        async with self.src.withconfig(
            self.extra_config
        ) as src, self.dest.withconfig(self.extra_config) as dest:
            async with src() as sctx, dest() as dctx:
                async for src in sctx.records():
                    record = Record(src.key)
                    record.merge(src)
                    record.merge(await dctx.record(record.key))
                    await dctx.update(record)


class ImportExportCMD(PortCMD, SourcesCMD):
    """Shared import export arguments"""

    arg_filename = Arg("filename", type=str)


class Import(ImportExportCMD):
    """Imports records"""

    async def run(self):
        async with self.sources as sources:
            async with sources() as sctx:
                return await self.port.import_from_file(sctx, self.filename)


class Export(ImportExportCMD):
    """Exports records"""

    async def run(self):
        async with self.sources as sources:
            async with sources() as sctx:
                return await self.port.export_to_file(sctx, self.filename)


def services():
    """
    Loads dffml.services.cli entrypoint and creates a CMD class incorporating
    all of the loaded CLI versions of services as subcommands.
    """

    class Service(CMD):
        """
        Expose various functionalities of dffml
        """

        pass

    for i in pkg_resources.iter_entry_points("dffml.service.cli"):
        loaded = i.load()
        if issubclass(loaded, CMD):
            setattr(Service, i.name, loaded)
    return Service


class CLI(CMD):
    """
    CLI interface for dffml
    """

    version = Version
    _list = List
    edit = Edit
    merge = Merge
    _import = Import
    export = Export
    train = Train
    accuracy = Accuracy
    predict = Predict
    service = services()
    dataflow = Dataflow
    config = Config<|MERGE_RESOLUTION|>--- conflicted
+++ resolved
@@ -7,23 +7,8 @@
 import pkg_resources
 
 from ..version import VERSION
-<<<<<<< HEAD
-from ..base import BaseConfig
 from ..record import Record
-from ..port import Port
-from ..feature import Feature, Features, Data
-from ..source.source import BaseSource, Sources, SubsetSources
-from ..model import Model
-from ..config.config import BaseConfigLoader
-from ..config.json import JSONConfigLoader
-from ..df.types import Input, Operation, DataFlow
-from ..df.base import StringInputSetContext
-from ..df.memory import MemoryInputSet, MemoryInputSetConfig
-from ..util.entrypoint import load
-=======
-from ..repo import Repo
 from ..source.source import BaseSource
->>>>>>> ff314e96
 from ..util.packaging import is_develop
 from ..util.cli.arg import Arg
 from ..util.cli.cmd import CMD
