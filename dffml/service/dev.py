--- conflicted
+++ resolved
@@ -49,12 +49,6 @@
     ("configloader", "png"),
     ("model", "scratch"),
     ("model", "scikit"),
-<<<<<<< HEAD
-    ("model", "vowpalWabbit"),
-    ("model", "tensorflow_hub"),
-    ("model", "transformers"),
-=======
->>>>>>> d4f324ca
     ("examples", "shouldi"),
     ("feature", "git"),
     ("feature", "auth"),
@@ -69,6 +63,7 @@
         ("model", "tensorflow"),
         ("model", "tensorflow_hub"),
         ("model", "transformers"),
+        ("model", "vowpalWabbit")
     ]
 
 
