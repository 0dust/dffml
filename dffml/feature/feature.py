# SPDX-License-Identifier: MIT
# Copyright (c) 2019 Intel Corporation
"""
Feature subclasses are responsible for generating an integer value given an open
feature project's feature URL.
"""
import abc
import pydoc
import asyncio
from contextlib import AsyncExitStack
from typing import List, Dict, Type, Any

from .log import LOGGER
<<<<<<< HEAD
from ..record import Record
from ..util.monitor import Monitor, Task
=======
from ..util.monitor import Task
>>>>>>> ff314e96
from ..util.entrypoint import Entrypoint


class Frequency(object):
    """
    Frequency in months
    """

    MONTHS: int = 0


class Quarterly(Frequency):
    """
    Evaluate on a quarterly basis (every 3 months).
    """

    MONTHS = 3


class Yearly(Frequency):
    """
    Evaluate on a yearly basis.
    """

    MONTHS = 12


class LoggingDict(object):
    def __init__(self, data: "Data") -> None:
        self.__data = data
        self.__dict: Dict = {}
        self.ignore = (asyncio.Lock,)

    async def get(self, key, default=None):
        val = self.__dict.get(key, default)
        return val

    async def set(self, key, value):
        self.__dict[key] = value
        if not isinstance(value, self.ignore):
            await self.__data.update({key: value}, event="set")

    async def inc(self, key, default=None, by=1):
        value = await self.get(key, default=default)
        value += by
        await self.set(key, value)
        return value


class Data(Task):
    """
    Passed to each feature during evaluation. Shared between all features a record
    is being evaluated with
    """

    LOGGER = LOGGER.getChild("Data")

    def __init__(self, key: str) -> None:
        super().__init__(_key=key)
        self.key = key
        self.lock: asyncio.Lock = asyncio.Lock()
        self.temp: Dict[str, Any] = {}
        self.data: LoggingDict = LoggingDict(self)
        self.results: Dict[str, Any] = {}
        self.locks: Dict[str, Any] = {}

    async def mklock(self, name: str) -> asyncio.Lock:
        """
        Return a lock stored in data under the key `name`. Create the lock if it
        does not exist.
        """
        async with self.lock:
            lock = self.locks.get(name, None)
            if lock is None:
                lock = asyncio.Lock()
                self.locks[name] = lock
            return lock

    async def result(self):
        results = await self.complete()
        self.results = results
        self.LOGGER.debug("Data got results: %r", results)
        return results


class Feature(abc.ABC, Entrypoint):
    """
    Abstract base class for all features. New features must be derived from this
    class and implement the fetch, parse, and calc methods. These methods are
    always expected to be called in order. Anything you add to your feature
    subclass in fetch or parse is accessible in calc.

    A feature is provided with the feature URL of the package (in self._key)
    and is expected to fetch any data it needs to calculate itself when fetch
    is called. All data fetched should be stored in tempdir() if it must reside
    on disk.

    Once the appropriate data is fetched the parse method is responsible for
    storing the parts of that data which will be used to calculate in the
    subclass

    >>> self.__example_parsed_value_name = example_value

    The calc method then uses variables set in parse to output an integer value.

    >>>     def calc(self):
    >>>         return self.__example_parsed_value_name

    Full example of a feature implementation:

    >>> import glob
    >>> from dffml.feature import Feature
    >>>
    >>> class NumFilesFeature(Feature):
    >>>
    >>>     @abc.abstractmethod
    >>>     def fetch(self, data):
    >>>         self._downloader.vcs(self._key, self.tempdir('src'))
    >>>
    >>>     @abc.abstractmethod
    >>>     def parse(self, data):
    >>>         self.__num_files = glob.glob(self.tempdir(), recursive=True)
    >>>
    >>>     @abc.abstractmethod
    >>>     def calc(self, data):
    >>>         return self.__num_files
    """

    LOGGER = LOGGER.getChild("Feature")

    NAME: str = ""
    # LENGTH: int = 10
    # FREQUENCY: Type[Frequency] = Quarterly
    ENTRYPOINT = "dffml.feature"

    def __eq__(self, other):
        self_tuple = (self.NAME, self.dtype(), self.length())
        other_tuple = (other.NAME, other.dtype(), other.length())
        return bool(self_tuple == other_tuple)

    def __str__(self):
        return "%s(%s)" % (self.NAME, self.__class__.__qualname__)

    def __repr__(self):
        return "%s[%r, %d]" % (self.__str__(), self.dtype(), self.length())

    def export(self):
        return {
            "name": self.NAME,
            "dtype": self.dtype().__qualname__,
            "length": self.length(),
        }

    @classmethod
    def _fromdict(cls, **kwargs):
        return cls.load_def(**kwargs)

    def dtype(self) -> Type:
        """
        Models need to know a Feature's datatype.
        """
        self.LOGGER.warning("%s dtype unimplemented", self)
        return int

    def length(self) -> int:
        """
        Models need to know a Feature's length, 1 means single value, more than
        that is the length of the array calc returns.
        """
        self.LOGGER.warning("%s length unimplemented", self)
        return 1

    @classmethod
    def load(cls, loading=None):
        # CLI or dict compatibility
        # TODO Consolidate this
        if loading is not None:
            if isinstance(loading, dict):
                return cls.load_def(
                    loading["name"], loading["dtype"], loading["length"]
                )
            elif loading.count(":") == 2:
                return cls.load_def(*loading.split(":"))
        return super().load(loading)

    @classmethod
    def load_def(cls, name: str, dtype: str, length: str):
        return DefFeature(name, cls.convert_dtype(dtype), int(length))

    @classmethod
    def convert_dtype(cls, dtype: str):
        found = pydoc.locate(dtype)
        if found is None:
            raise TypeError("Failed to convert_dtype %r" % (dtype,))
        return found

    async def __aenter__(self):
        # TODO Context management
        return self

    async def __aexit__(self, exc_type, exc_value, traceback):
        pass


def DefFeature(name, dtype, length):
    class DefinedFeature(Feature):

        LOGGER = LOGGER.getChild("DefFeature")

        def __init__(
            self, name: str = "", dtype: Type = int, length: int = 1
        ) -> None:
            super().__init__()
            self.NAME = name
            self._dtype = dtype
            self._length = length

        def dtype(self) -> Type:
            """
            Models need to know a Feature's datatype.
            """
            return self._dtype

        def length(self) -> int:
            """
            Models need to know a Feature's length, 1 means single value, more than
            that is the length of the array calc returns.
            """
            return self._length

    return DefinedFeature(name=name, dtype=dtype, length=length)


class Features(list):

    TIMEOUT: int = 60 * 2
    SINGLETON = Feature

    LOGGER = LOGGER.getChild("Features")

    def __init__(self, *args: Feature, timeout: int = None) -> None:
        super().__init__(args)
        self._stack = None
        self.timeout = timeout if not timeout is None else self.TIMEOUT

    def names(self) -> List[str]:
        return list(({feature.NAME: True for feature in self}).keys())

    def export(self):
        return {feature.NAME: feature.export() for feature in self}

    @classmethod
    def _fromdict(cls, **kwargs):
        for name, feature_def in kwargs.items():
            feature_def.setdefault("name", name)
        return cls(
            *[
                Feature._fromdict(**feature_data)
                for feature_data in kwargs.values()
            ]
        )

    async def __aenter__(self):
        self._stack = AsyncExitStack()
        await self._stack.__aenter__()
        for item in self:
            await self._stack.enter_async_context(item)
        return self

    async def __aexit__(self, exc_type, exc_value, traceback):
        await self._stack.aclose()<|MERGE_RESOLUTION|>--- conflicted
+++ resolved
@@ -11,12 +11,7 @@
 from typing import List, Dict, Type, Any
 
 from .log import LOGGER
-<<<<<<< HEAD
-from ..record import Record
-from ..util.monitor import Monitor, Task
-=======
 from ..util.monitor import Task
->>>>>>> ff314e96
 from ..util.entrypoint import Entrypoint
 
 
